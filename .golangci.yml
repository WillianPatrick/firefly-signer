run:
  tests: false
  skip-dirs:
    - "mocks"
    - "ffconfig"
linters-settings:
  golint: {}
  gocritic:
    enabled-checks: []
    disabled-checks:
      - regexpMust
  revive:
    rules:
      - name: unused-parameter
        disabled: true
  gosec:
    excludes:
      - G601 # Appears not to handle taking an address of a sub-structure, within a pointer to a structure within a loop. Which is valid and safe.
  goheader:
    values:
      regexp:
        COMPANY: .*
    template: |-
      Copyright © {{ YEAR }} {{ COMPANY }}

      SPDX-License-Identifier: Apache-2.0

      Licensed under the Apache License, Version 2.0 (the "License");
      you may not use this file except in compliance with the License.
      You may obtain a copy of the License at

          http://www.apache.org/licenses/LICENSE-2.0

      Unless required by applicable law or agreed to in writing, software
      distributed under the License is distributed on an "AS IS" BASIS,
      WITHOUT WARRANTIES OR CONDITIONS OF ANY KIND, either express or implied.
      See the License for the specific language governing permissions and
      limitations under the License.
linters:
  disable-all: false
  disable:
    - structcheck
  enable:
    - bodyclose
    - dogsled
    - errcheck
    - goconst
    - gocritic
    - gocyclo
    - gofmt
    - goheader
    - goimports
    - goprintffuncname
    - gosec
    - gosimple
    - govet
    - ineffassign
    - misspell
    - nakedret
    - revive
    - staticcheck
    - stylecheck
    - typecheck
    - unconvert
<<<<<<< HEAD
    - unparam
=======
>>>>>>> e4d4a70d
    - unused<|MERGE_RESOLUTION|>--- conflicted
+++ resolved
@@ -62,8 +62,4 @@
     - stylecheck
     - typecheck
     - unconvert
-<<<<<<< HEAD
-    - unparam
-=======
->>>>>>> e4d4a70d
     - unused