run:
  tests: false
  skip-dirs:
    - "mocks"
    - "ffconfig"
linters-settings:
  golint: {}
  gocritic:
    enabled-checks: []
    disabled-checks:
      - regexpMust
  revive:
    rules:
      - name: unused-parameter
        disabled: true
  gosec:
    excludes:
      - G601 # Appears not to handle taking an address of a sub-structure, within a pointer to a structure within a loop. Which is valid and safe.
  goheader:
    values:
      regexp:
        COMPANY: .*
    template: |-
      Copyright © {{ YEAR }} {{ COMPANY }}

      SPDX-License-Identifier: Apache-2.0

      Licensed under the Apache License, Version 2.0 (the "License");
      you may not use this file except in compliance with the License.
      You may obtain a copy of the License at

          http://www.apache.org/licenses/LICENSE-2.0

      Unless required by applicable law or agreed to in writing, software
      distributed under the License is distributed on an "AS IS" BASIS,
      WITHOUT WARRANTIES OR CONDITIONS OF ANY KIND, either express or implied.
      See the License for the specific language governing permissions and
      limitations under the License.
linters:
  disable-all: false
  disable:
    - structcheck
  enable:
<<<<<<< HEAD
=======
    - bodyclose
    - deadcode
>>>>>>> be296681
    - dogsled
    - errcheck
    - goconst
    - gocritic
    - gocyclo
    - gofmt
    - goheader
    - goimports
    - goprintffuncname
    - gosec
    - gosimple
    - govet
    - ineffassign
    - misspell
    - nakedret
    - revive
    - staticcheck
    - stylecheck
    - typecheck
    - unconvert
    - unused<|MERGE_RESOLUTION|>--- conflicted
+++ resolved
@@ -41,11 +41,8 @@
   disable:
     - structcheck
   enable:
-<<<<<<< HEAD
-=======
     - bodyclose
     - deadcode
->>>>>>> be296681
     - dogsled
     - errcheck
     - goconst
